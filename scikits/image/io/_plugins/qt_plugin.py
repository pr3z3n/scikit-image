--- conflicted
+++ resolved
@@ -16,11 +16,6 @@
         from PyQt4.QtGui import (QApplication, QMainWindow, QImage, QPixmap,
                                  QLabel, QWidget)
         from PyQt4 import QtCore, QtGui
-<<<<<<< HEAD
-        from q_color_mixer import MixerPanel
-        from q_histogram import QuadHistogram
-=======
->>>>>>> a3737fa3
 
     except ImportError:
         print 'PyQT4 libraries not installed.  Plugin not loaded.'
@@ -48,10 +43,6 @@
                 self.img = QImage(arr.data, arr.shape[1], arr.shape[0],
                                   arr.strides[0], QImage.Format_RGB888)
                 self.pm = QPixmap.fromImage(self.img)
-<<<<<<< HEAD
-                self.setAlignment(QtCore.Qt.AlignTop)
-=======
->>>>>>> a3737fa3
                 self.setPixmap(self.pm)
                 self.setAlignment(QtCore.Qt.AlignTop)
                 self.setMinimumSize(100, 100)
