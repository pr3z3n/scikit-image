#cython: cdivision=True
#cython: boundscheck=False
#cython: nonecheck=False
#cython: wraparound=False
import numpy as np
import scipy

cimport cython
cimport numpy as cnp
<<<<<<< HEAD
from skimage.measure._ccomp cimport find_root, join_trees
=======
from ..measure._ccomp cimport find_root, join_trees
>>>>>>> d3bb5525

from ..util import img_as_float


def _felzenszwalb_grey(image, double scale=1, sigma=0.8,
                       Py_ssize_t min_size=20):
    """Felzenszwalb's efficient graph based segmentation for a single channel.

    Produces an oversegmentation of a 2d image using a fast, minimum spanning
    tree based clustering on the image grid.
    The number of produced segments as well as their size can only be
    controlled indirectly through ``scale``. Segment size within an image can
    vary greatly depending on local contrast.

    Parameters
    ----------
    image: ndarray
        Input image.
    scale: float, optional (default 1)
        Sets the obervation level. Higher means larger clusters.
    sigma: float, optional (default 0.8)
        Width of Gaussian smoothing kernel used in preprocessing.
        Larger sigma gives smother segment boundaries.
    min_size: int, optional (default 20)
        Minimum component size. Enforced using postprocessing.

    Returns
    -------
    segment_mask: (height, width) ndarray
        Integer mask indicating segment labels.
    """
    if image.ndim != 2:
        raise ValueError("This algorithm works only on single-channel 2d"
                "images. Got image of shape %s" % str(image.shape))
    image = img_as_float(image)
    # rescale scale to behave like in reference implementation
    scale = float(scale) / 255.
    image = scipy.ndimage.gaussian_filter(image, sigma=sigma)

    # compute edge weights in 8 connectivity:
    right_cost = np.abs((image[1:, :] - image[:-1, :]))
    down_cost = np.abs((image[:, 1:] - image[:, :-1]))
    dright_cost = np.abs((image[1:, 1:] - image[:-1, :-1]))
    uright_cost = np.abs((image[1:, :-1] - image[:-1, 1:]))
    cdef cnp.ndarray[cnp.float_t, ndim=1] costs = np.hstack([right_cost.ravel(),
        down_cost.ravel(), dright_cost.ravel(),
        uright_cost.ravel()]).astype(np.float)
    # compute edges between pixels:
    height, width = image.shape[:2]
    cdef cnp.ndarray[cnp.intp_t, ndim=2] segments \
            = np.arange(width * height, dtype=np.intp).reshape(height, width)
    right_edges = np.c_[segments[1:, :].ravel(), segments[:-1, :].ravel()]
    down_edges = np.c_[segments[:, 1:].ravel(), segments[:, :-1].ravel()]
    dright_edges = np.c_[segments[1:, 1:].ravel(), segments[:-1, :-1].ravel()]
    uright_edges = np.c_[segments[:-1, 1:].ravel(), segments[1:, :-1].ravel()]
    cdef cnp.ndarray[cnp.intp_t, ndim=2] edges \
            = np.vstack([right_edges, down_edges, dright_edges, uright_edges])
    # initialize data structures for segment size
    # and inner cost, then start greedy iteration over edges.
    edge_queue = np.argsort(costs)
    edges = np.ascontiguousarray(edges[edge_queue])
    costs = np.ascontiguousarray(costs[edge_queue])
    cdef cnp.intp_t *segments_p = <cnp.intp_t*>segments.data
    cdef cnp.intp_t *edges_p = <cnp.intp_t*>edges.data
    cdef cnp.float_t *costs_p = <cnp.float_t*>costs.data
    cdef cnp.ndarray[cnp.intp_t, ndim=1] segment_size \
            = np.ones(width * height, dtype=np.intp)
    # inner cost of segments
    cdef cnp.ndarray[cnp.float_t, ndim=1] cint = np.zeros(width * height)
    cdef cnp.intp_t seg0, seg1, seg_new, e
    cdef float cost, inner_cost0, inner_cost1
    # set costs_p back one. we increase it before we use it
    # since we might continue before that.
    costs_p -= 1
    for e in range(costs.size):
        seg0 = find_root(segments_p, edges_p[0])
        seg1 = find_root(segments_p, edges_p[1])
        edges_p += 2
        costs_p += 1
        if seg0 == seg1:
            continue
        inner_cost0 = cint[seg0] + scale / segment_size[seg0]
        inner_cost1 = cint[seg1] + scale / segment_size[seg1]
        if costs_p[0] < min(inner_cost0, inner_cost1):
            # update size and cost
            join_trees(segments_p, seg0, seg1)
            seg_new = find_root(segments_p, seg0)
            segment_size[seg_new] = segment_size[seg0] + segment_size[seg1]
            cint[seg_new] = costs_p[0]

    # postprocessing to remove small segments
    edges_p = <cnp.intp_t*>edges.data
    for e in range(costs.size):
        seg0 = find_root(segments_p, edges_p[0])
        seg1 = find_root(segments_p, edges_p[1])
        edges_p += 2
        if seg0 == seg1:
            continue
        if segment_size[seg0] < min_size or segment_size[seg1] < min_size:
            join_trees(segments_p, seg0, seg1)

    # unravel the union find tree
    flat = segments.ravel()
    old = np.zeros_like(flat)
    while (old != flat).any():
        old = flat
        flat = flat[flat]
    flat = np.unique(flat, return_inverse=True)[1]
    return flat.reshape((height, width))<|MERGE_RESOLUTION|>--- conflicted
+++ resolved
@@ -7,11 +7,7 @@
 
 cimport cython
 cimport numpy as cnp
-<<<<<<< HEAD
-from skimage.measure._ccomp cimport find_root, join_trees
-=======
 from ..measure._ccomp cimport find_root, join_trees
->>>>>>> d3bb5525
 
 from ..util import img_as_float
 
