from itertools import combinations_with_replacement

import numpy as np
from scipy import ndimage as ndi
from scipy import stats

from ..util import img_as_float
from ..feature import peak_local_max
from ..feature.util import _prepare_grayscale_input_2D
from ..feature.corner_cy import _corner_fast
from ._hessian_det_appx import _hessian_matrix_det
from ..transform import integral_image
from .._shared.utils import safe_as_int
from .corner_cy import _corner_moravec, _corner_orientations
from warnings import warn


def _compute_derivatives(image, mode='constant', cval=0):
    """Compute derivatives in x and y direction using the Sobel operator.

    Parameters
    ----------
    image : ndarray
        Input image.
    mode : {'constant', 'reflect', 'wrap', 'nearest', 'mirror'}, optional
        How to handle values outside the image borders.
    cval : float, optional
        Used in conjunction with mode 'constant', the value outside
        the image boundaries.

    Returns
    -------
    imx : ndarray
        Derivative in x-direction.
    imy : ndarray
        Derivative in y-direction.

    """

    imy = ndi.sobel(image, axis=0, mode=mode, cval=cval)
    imx = ndi.sobel(image, axis=1, mode=mode, cval=cval)

    return imx, imy


def structure_tensor(image, sigma=1, mode='constant', cval=0):
    """Compute structure tensor using sum of squared differences.

    The structure tensor A is defined as::

        A = [Axx Axy]
            [Axy Ayy]

    which is approximated by the weighted sum of squared differences in a local
    window around each pixel in the image.

    Parameters
    ----------
    image : ndarray
        Input image.
    sigma : float, optional
        Standard deviation used for the Gaussian kernel, which is used as a
        weighting function for the local summation of squared differences.
    mode : {'constant', 'reflect', 'wrap', 'nearest', 'mirror'}, optional
        How to handle values outside the image borders.
    cval : float, optional
        Used in conjunction with mode 'constant', the value outside
        the image boundaries.

    Returns
    -------
    Axx : ndarray
        Element of the structure tensor for each pixel in the input image.
    Axy : ndarray
        Element of the structure tensor for each pixel in the input image.
    Ayy : ndarray
        Element of the structure tensor for each pixel in the input image.

    Examples
    --------
    >>> from skimage.feature import structure_tensor
    >>> square = np.zeros((5, 5))
    >>> square[2, 2] = 1
    >>> Axx, Axy, Ayy = structure_tensor(square, sigma=0.1)
    >>> Axx
    array([[ 0.,  0.,  0.,  0.,  0.],
           [ 0.,  1.,  0.,  1.,  0.],
           [ 0.,  4.,  0.,  4.,  0.],
           [ 0.,  1.,  0.,  1.,  0.],
           [ 0.,  0.,  0.,  0.,  0.]])

    """

    image = _prepare_grayscale_input_2D(image)

    imx, imy = _compute_derivatives(image, mode=mode, cval=cval)

    # structure tensore
    Axx = ndi.gaussian_filter(imx * imx, sigma, mode=mode, cval=cval)
    Axy = ndi.gaussian_filter(imx * imy, sigma, mode=mode, cval=cval)
    Ayy = ndi.gaussian_filter(imy * imy, sigma, mode=mode, cval=cval)

    return Axx, Axy, Ayy


def hessian_matrix(image, sigma=1, mode='constant', cval=0, order='rc'):
    """Compute Hessian matrix.

    The Hessian matrix is defined as::

        H = [Hrr Hrc]
            [Hrc Hcc]

    which is computed by convolving the image with the second derivatives
    of the Gaussian kernel in the respective r- and c-directions.

    Parameters
    ----------
    image : ndarray
        Input image.
    sigma : float
        Standard deviation used for the Gaussian kernel, which is used as
        weighting function for the auto-correlation matrix.
    mode : {'constant', 'reflect', 'wrap', 'nearest', 'mirror'}, optional
        How to handle values outside the image borders.
    cval : float, optional
        Used in conjunction with mode 'constant', the value outside
        the image boundaries.
    order : {'rc', 'xy'}, optional
        This parameter allows for the use of reverse or forward order of
        the image axes in gradient computation. 'rc' indicates the use of
        the first axis initially (Hrr, Hrc, Hcc), whilst 'xy' indicates the
        usage of the last axis initially (Hxx, Hxy, Hyy)

    Returns
    -------
    Hrr : ndarray
        Element of the Hessian matrix for each pixel in the input image.
    Hrc : ndarray
        Element of the Hessian matrix for each pixel in the input image.
    Hcc : ndarray
        Element of the Hessian matrix for each pixel in the input image.

    Examples
    --------
    >>> from skimage.feature import hessian_matrix
    >>> square = np.zeros((5, 5))
    >>> square[2, 2] = 4
    >>> Hrr, Hrc, Hcc = hessian_matrix(square, sigma=0.1, order='rc')
    >>> Hrc
    array([[ 0.,  0.,  0.,  0.,  0.],
           [ 0.,  1.,  0., -1.,  0.],
           [ 0.,  0.,  0.,  0.,  0.],
           [ 0., -1.,  0.,  1.,  0.],
           [ 0.,  0.,  0.,  0.,  0.]])
    """

    image = img_as_float(image)

    gaussian_filtered = ndi.gaussian_filter(image, sigma=sigma,
                                            mode=mode, cval=cval)

    gradients = np.gradient(gaussian_filtered)
    axes = range(image.ndim)

    if order == 'rc':
        axes = reversed(axes)

    H_elems = [np.gradient(gradients[ax0], axis=ax1)
               for ax0, ax1 in combinations_with_replacement(axes, 2)]

    return H_elems


def _hessian_matrix_image(H_elems):
    """Convert the upper-diagonal elements of the Hessian matrix to a matrix.

    Parameters
    ----------
    H_elems : list of array
        The upper-diagonal elements of the Hessian matrix, as returned by
        `hessian_matrix`.

    Returns
    -------
    hessian_image : array
        An array of shape ``(M, N[, ...], image.ndim, image.ndim)``,
        containing the Hessian matrix corresponding to each coordinate.
    """
    image = H_elems[0]
    hessian_image = np.zeros(image.shape + (image.ndim, image.ndim))
    for idx, (row, col) in \
            enumerate(combinations_with_replacement(range(image.ndim), 2)):
        hessian_image[..., row, col] = H_elems[idx]
        hessian_image[..., col, row] = H_elems[idx]
    return hessian_image


def hessian_matrix_det(image, sigma=1, approximate=True):
    """Compute the approximate Hessian Determinant over an image.

    The 2D approximate method uses box filters over integral images to
    compute the approximate Hessian Determinant, as described in [1]_.

    Parameters
    ----------
    image : array
        The image over which to compute Hessian Determinant.
    sigma : float, optional
        Standard deviation used for the Gaussian kernel, used for the Hessian
        matrix.
    approximate : bool, optional
        If ``True`` and the image is 2D, use a much faster approximate
        computation. This argument has no effect on 3D and higher images.

    Returns
    -------
    out : array
        The array of the Determinant of Hessians.

    References
    ----------
    .. [1] Herbert Bay, Andreas Ess, Tinne Tuytelaars, Luc Van Gool,
           "SURF: Speeded Up Robust Features"
           ftp://ftp.vision.ee.ethz.ch/publications/articles/eth_biwi_00517.pdf

    Notes
    -----
    For 2D images when ``approximate=True``, the running time of this method
    only depends on size of the image. It is independent of `sigma` as one
    would expect. The downside is that the result for `sigma` less than `3`
    is not accurate, i.e., not similar to the result obtained if someone
    computed the Hessian and took its determinant.
    """
    image = img_as_float(image)
    if image.ndim == 2 and approximate:
        integral = integral_image(image)
        return np.array(_hessian_matrix_det(integral, sigma))
    else:  # slower brute-force implementation for nD images
        hessian_mat_array = _hessian_matrix_image(hessian_matrix(image, sigma))
        return np.linalg.det(hessian_mat_array)


def _image_orthogonal_matrix22_eigvals(M00, M01, M11):
    l1 = (M00 + M11) / 2 + np.sqrt(4 * M01 ** 2 + (M00 - M11) ** 2) / 2
    l2 = (M00 + M11) / 2 - np.sqrt(4 * M01 ** 2 + (M00 - M11) ** 2) / 2
    return l1, l2


def structure_tensor_eigvals(Axx, Axy, Ayy):
    """Compute Eigen values of structure tensor.

    Parameters
    ----------
    Axx : ndarray
        Element of the structure tensor for each pixel in the input image.
    Axy : ndarray
        Element of the structure tensor for each pixel in the input image.
    Ayy : ndarray
        Element of the structure tensor for each pixel in the input image.

    Returns
    -------
    l1 : ndarray
        Larger eigen value for each input matrix.
    l2 : ndarray
        Smaller eigen value for each input matrix.

    Examples
    --------
    >>> from skimage.feature import structure_tensor, structure_tensor_eigvals
    >>> square = np.zeros((5, 5))
    >>> square[2, 2] = 1
    >>> Axx, Axy, Ayy = structure_tensor(square, sigma=0.1)
    >>> structure_tensor_eigvals(Axx, Axy, Ayy)[0]
    array([[ 0.,  0.,  0.,  0.,  0.],
           [ 0.,  2.,  4.,  2.,  0.],
           [ 0.,  4.,  0.,  4.,  0.],
           [ 0.,  2.,  4.,  2.,  0.],
           [ 0.,  0.,  0.,  0.,  0.]])

    """

    return _image_orthogonal_matrix22_eigvals(Axx, Axy, Ayy)


def hessian_matrix_eigvals(H_elems):
    """Compute Eigenvalues of Hessian matrix.

    Parameters
    ----------
    H_elems : list of ndarray
        The upper-diagonal elements of the Hessian matrix, as returned
        by `hessian_matrix`.

    Returns
    -------
    eigs : ndarray
        The eigenvalues of the Hessian matrix, in decreasing order. The
        eigenvalues are the leading dimension. That is, ``eigs[i, j, k]``
        contains the ith-largest eigenvalue at position (j, k).

    Examples
    --------
    >>> from skimage.feature import hessian_matrix, hessian_matrix_eigvals
    >>> square = np.zeros((5, 5))
    >>> square[2, 2] = 4
    >>> H_elems = hessian_matrix(square, sigma=0.1, order='rc')
    >>> hessian_matrix_eigvals(H_elems)[0]
    array([[ 0.,  0.,  2.,  0.,  0.],
           [ 0.,  1.,  0.,  1.,  0.],
           [ 2.,  0., -2.,  0.,  2.],
           [ 0.,  1.,  0.,  1.,  0.],
           [ 0.,  0.,  2.,  0.,  0.]])
    """
    if len(H_elems) == 3:  # Use fast Cython code for 2D
        eigvals = np.array(_image_orthogonal_matrix22_eigvals(*H_elems))
    else:
        matrices = _hessian_matrix_image(H_elems)
        # eigvalsh returns eigenvalues in increasing order. We want decreasing
        eigvals = np.linalg.eigvalsh(matrices)[..., ::-1]
        leading_axes = tuple(range(eigvals.ndim - 1))
        eigvals = np.transpose(eigvals, (eigvals.ndim - 1,) + leading_axes)
    return eigvals


def shape_index(image, sigma=1, mode='constant', cval=0):
    """Compute the shape index.

    The shape index, as defined by Koenderink & van Doorn [1]_, is a
    single valued measure of local curvature, assuming the image as a 3D plane
    with intensities representing heights.

    It is derived from the eigen values of the Hessian, and its
    value ranges from -1 to 1 (and is undefined (=NaN) in *flat* regions),
    with following ranges representing following shapes:

    .. table:: Ranges of the shape index and corresponding shapes.

      ===================  =============
      Interval (s in ...)  Shape
      ===================  =============
      [  -1, -7/8)         Spherical cup
      [-7/8, -5/8)         Through
      [-5/8, -3/8)         Rut
      [-3/8, -1/8)         Saddle rut
      [-1/8, +1/8)         Saddle
      [+1/8, +3/8)         Saddle ridge
      [+3/8, +5/8)         Ridge
      [+5/8, +7/8)         Dome
      [+7/8,   +1]         Spherical cap
      ===================  =============

    Parameters
    ----------
    image : ndarray
        Input image.
    sigma : float, optional
        Standard deviation used for the Gaussian kernel, which is used for
        smoothing the input data before Hessian eigen value calculation.
    mode : {'constant', 'reflect', 'wrap', 'nearest', 'mirror'}, optional
        How to handle values outside the image borders
    cval : float, optional
        Used in conjunction with mode 'constant', the value outside
        the image boundaries.

    Returns
    -------
    s : ndarray
        Shape index

    References
    ----------
    .. [1] Koenderink, J. J. & van Doorn, A. J.,
           "Surface shape and curvature scales",
           Image and Vision Computing, 1992, 10, 557-564.
           :DOI:`10.1016/0262-8856(92)90076-F`

    Examples
    --------
    >>> from skimage.feature import shape_index
    >>> square = np.zeros((5, 5))
    >>> square[2, 2] = 4
    >>> s = shape_index(square, sigma=0.1)
    >>> s
    array([[ nan,  nan, -0.5,  nan,  nan],
           [ nan, -0. ,  nan, -0. ,  nan],
           [-0.5,  nan, -1. ,  nan, -0.5],
           [ nan, -0. ,  nan, -0. ,  nan],
           [ nan,  nan, -0.5,  nan,  nan]])
    """

    H = hessian_matrix(image, sigma=sigma, mode=mode, cval=cval, order='rc')
    l1, l2 = hessian_matrix_eigvals(H)

    return (2.0 / np.pi) * np.arctan((l2 + l1) / (l2 - l1))


def corner_kitchen_rosenfeld(image, mode='constant', cval=0):
    """Compute Kitchen and Rosenfeld corner measure response image.

    The corner measure is calculated as follows::

        (imxx * imy**2 + imyy * imx**2 - 2 * imxy * imx * imy)
            / (imx**2 + imy**2)

    Where imx and imy are the first and imxx, imxy, imyy the second
    derivatives.

    Parameters
    ----------
    image : ndarray
        Input image.
    mode : {'constant', 'reflect', 'wrap', 'nearest', 'mirror'}, optional
        How to handle values outside the image borders.
    cval : float, optional
        Used in conjunction with mode 'constant', the value outside
        the image boundaries.

    Returns
    -------
    response : ndarray
        Kitchen and Rosenfeld response image.

    References
    ----------
    .. [1] Kitchen, L., & Rosenfeld, A. (1982). Gray-level corner detection.
           Pattern recognition letters, 1(2), 95-102.
           :DOI:`10.1016/0167-8655(82)90020-4`
    """

    imx, imy = _compute_derivatives(image, mode=mode, cval=cval)
    imxx, imxy = _compute_derivatives(imx, mode=mode, cval=cval)
    imyx, imyy = _compute_derivatives(imy, mode=mode, cval=cval)

    numerator = (imxx * imy ** 2 + imyy * imx ** 2 - 2 * imxy * imx * imy)
    denominator = (imx ** 2 + imy ** 2)

    response = np.zeros_like(image, dtype=np.double)

    mask = denominator != 0
    response[mask] = numerator[mask] / denominator[mask]

    return response


def corner_harris(image, method='k', k=0.05, eps=1e-6, sigma=1):
    """Compute Harris corner measure response image.

    This corner detector uses information from the auto-correlation matrix A::

        A = [(imx**2)   (imx*imy)] = [Axx Axy]
            [(imx*imy)   (imy**2)]   [Axy Ayy]

    Where imx and imy are first derivatives, averaged with a gaussian filter.
    The corner measure is then defined as::

        det(A) - k * trace(A)**2

    or::

        2 * det(A) / (trace(A) + eps)

    Parameters
    ----------
    image : ndarray
        Input image.
    method : {'k', 'eps'}, optional
        Method to compute the response image from the auto-correlation matrix.
    k : float, optional
        Sensitivity factor to separate corners from edges, typically in range
        `[0, 0.2]`. Small values of k result in detection of sharp corners.
    eps : float, optional
        Normalisation factor (Noble's corner measure).
    sigma : float, optional
        Standard deviation used for the Gaussian kernel, which is used as
        weighting function for the auto-correlation matrix.

    Returns
    -------
    response : ndarray
        Harris response image.

    References
    ----------
    .. [1] https://en.wikipedia.org/wiki/Corner_detection

    Examples
    --------
    >>> from skimage.feature import corner_harris, corner_peaks
    >>> square = np.zeros([10, 10])
    >>> square[2:8, 2:8] = 1
    >>> square.astype(int)
    array([[0, 0, 0, 0, 0, 0, 0, 0, 0, 0],
           [0, 0, 0, 0, 0, 0, 0, 0, 0, 0],
           [0, 0, 1, 1, 1, 1, 1, 1, 0, 0],
           [0, 0, 1, 1, 1, 1, 1, 1, 0, 0],
           [0, 0, 1, 1, 1, 1, 1, 1, 0, 0],
           [0, 0, 1, 1, 1, 1, 1, 1, 0, 0],
           [0, 0, 1, 1, 1, 1, 1, 1, 0, 0],
           [0, 0, 1, 1, 1, 1, 1, 1, 0, 0],
           [0, 0, 0, 0, 0, 0, 0, 0, 0, 0],
           [0, 0, 0, 0, 0, 0, 0, 0, 0, 0]])
    >>> corner_peaks(corner_harris(square), min_distance=1)
    array([[2, 2],
           [2, 7],
           [7, 2],
           [7, 7]])

    """

    Axx, Axy, Ayy = structure_tensor(image, sigma)

    # determinant
    detA = Axx * Ayy - Axy ** 2
    # trace
    traceA = Axx + Ayy

    if method == 'k':
        response = detA - k * traceA ** 2
    else:
        response = 2 * detA / (traceA + eps)

    return response


def corner_shi_tomasi(image, sigma=1):
    """Compute Shi-Tomasi (Kanade-Tomasi) corner measure response image.

    This corner detector uses information from the auto-correlation matrix A::

        A = [(imx**2)   (imx*imy)] = [Axx Axy]
            [(imx*imy)   (imy**2)]   [Axy Ayy]

    Where imx and imy are first derivatives, averaged with a gaussian filter.
    The corner measure is then defined as the smaller eigenvalue of A::

        ((Axx + Ayy) - sqrt((Axx - Ayy)**2 + 4 * Axy**2)) / 2

    Parameters
    ----------
    image : ndarray
        Input image.
    sigma : float, optional
        Standard deviation used for the Gaussian kernel, which is used as
        weighting function for the auto-correlation matrix.

    Returns
    -------
    response : ndarray
        Shi-Tomasi response image.

    References
    ----------
    .. [1] https://en.wikipedia.org/wiki/Corner_detection

    Examples
    --------
    >>> from skimage.feature import corner_shi_tomasi, corner_peaks
    >>> square = np.zeros([10, 10])
    >>> square[2:8, 2:8] = 1
    >>> square.astype(int)
    array([[0, 0, 0, 0, 0, 0, 0, 0, 0, 0],
           [0, 0, 0, 0, 0, 0, 0, 0, 0, 0],
           [0, 0, 1, 1, 1, 1, 1, 1, 0, 0],
           [0, 0, 1, 1, 1, 1, 1, 1, 0, 0],
           [0, 0, 1, 1, 1, 1, 1, 1, 0, 0],
           [0, 0, 1, 1, 1, 1, 1, 1, 0, 0],
           [0, 0, 1, 1, 1, 1, 1, 1, 0, 0],
           [0, 0, 1, 1, 1, 1, 1, 1, 0, 0],
           [0, 0, 0, 0, 0, 0, 0, 0, 0, 0],
           [0, 0, 0, 0, 0, 0, 0, 0, 0, 0]])
    >>> corner_peaks(corner_shi_tomasi(square), min_distance=1)
    array([[2, 2],
           [2, 7],
           [7, 2],
           [7, 7]])

    """

    Axx, Axy, Ayy = structure_tensor(image, sigma)

    # minimum eigenvalue of A
    response = ((Axx + Ayy) - np.sqrt((Axx - Ayy) ** 2 + 4 * Axy ** 2)) / 2

    return response


def corner_foerstner(image, sigma=1):
    """Compute Foerstner corner measure response image.

    This corner detector uses information from the auto-correlation matrix A::

        A = [(imx**2)   (imx*imy)] = [Axx Axy]
            [(imx*imy)   (imy**2)]   [Axy Ayy]

    Where imx and imy are first derivatives, averaged with a gaussian filter.
    The corner measure is then defined as::

        w = det(A) / trace(A)           (size of error ellipse)
        q = 4 * det(A) / trace(A)**2    (roundness of error ellipse)

    Parameters
    ----------
    image : ndarray
        Input image.
    sigma : float, optional
        Standard deviation used for the Gaussian kernel, which is used as
        weighting function for the auto-correlation matrix.

    Returns
    -------
    w : ndarray
        Error ellipse sizes.
    q : ndarray
        Roundness of error ellipse.

    References
    ----------
    .. [1] Förstner, W., & Gülch, E. (1987, June). A fast operator for detection and
           precise location of distinct points, corners and centres of circular
           features. In Proc. ISPRS intercommission conference on fast processing of
           photogrammetric data (pp. 281-305).
           https://cseweb.ucsd.edu/classes/sp02/cse252/foerstner/foerstner.pdf
    .. [2] https://en.wikipedia.org/wiki/Corner_detection

    Examples
    --------
    >>> from skimage.feature import corner_foerstner, corner_peaks
    >>> square = np.zeros([10, 10])
    >>> square[2:8, 2:8] = 1
    >>> square.astype(int)
    array([[0, 0, 0, 0, 0, 0, 0, 0, 0, 0],
           [0, 0, 0, 0, 0, 0, 0, 0, 0, 0],
           [0, 0, 1, 1, 1, 1, 1, 1, 0, 0],
           [0, 0, 1, 1, 1, 1, 1, 1, 0, 0],
           [0, 0, 1, 1, 1, 1, 1, 1, 0, 0],
           [0, 0, 1, 1, 1, 1, 1, 1, 0, 0],
           [0, 0, 1, 1, 1, 1, 1, 1, 0, 0],
           [0, 0, 1, 1, 1, 1, 1, 1, 0, 0],
           [0, 0, 0, 0, 0, 0, 0, 0, 0, 0],
           [0, 0, 0, 0, 0, 0, 0, 0, 0, 0]])
    >>> w, q = corner_foerstner(square)
    >>> accuracy_thresh = 0.5
    >>> roundness_thresh = 0.3
    >>> foerstner = (q > roundness_thresh) * (w > accuracy_thresh) * w
    >>> corner_peaks(foerstner, min_distance=1)
    array([[2, 2],
           [2, 7],
           [7, 2],
           [7, 7]])

    """

    Axx, Axy, Ayy = structure_tensor(image, sigma)

    # determinant
    detA = Axx * Ayy - Axy ** 2
    # trace
    traceA = Axx + Ayy

    w = np.zeros_like(image, dtype=np.double)
    q = np.zeros_like(image, dtype=np.double)

    mask = traceA != 0

    w[mask] = detA[mask] / traceA[mask]
    q[mask] = 4 * detA[mask] / traceA[mask] ** 2

    return w, q


def corner_fast(image, n=12, threshold=0.15):
    """Extract FAST corners for a given image.

    Parameters
    ----------
    image : 2D ndarray
        Input image.
    n : int, optional
        Minimum number of consecutive pixels out of 16 pixels on the circle
        that should all be either brighter or darker w.r.t testpixel.
        A point c on the circle is darker w.r.t test pixel p if
        `Ic < Ip - threshold` and brighter if `Ic > Ip + threshold`. Also
        stands for the n in `FAST-n` corner detector.
    threshold : float, optional
        Threshold used in deciding whether the pixels on the circle are
        brighter, darker or similar w.r.t. the test pixel. Decrease the
        threshold when more corners are desired and vice-versa.

    Returns
    -------
    response : ndarray
        FAST corner response image.

    References
    ----------
    .. [1] Rosten, E., & Drummond, T. (2006, May). Machine learning for high-speed
           corner detection. In European conference on computer vision (pp. 430-443).
           Springer, Berlin, Heidelberg.
           :DOI:`10.1007/11744023_34`
           http://www.edwardrosten.com/work/rosten_2006_machine.pdf
    .. [2] Wikipedia, "Features from accelerated segment test",
           https://en.wikipedia.org/wiki/Features_from_accelerated_segment_test

    Examples
    --------
    >>> from skimage.feature import corner_fast, corner_peaks
    >>> square = np.zeros((12, 12))
    >>> square[3:9, 3:9] = 1
    >>> square.astype(int)
    array([[0, 0, 0, 0, 0, 0, 0, 0, 0, 0, 0, 0],
           [0, 0, 0, 0, 0, 0, 0, 0, 0, 0, 0, 0],
           [0, 0, 0, 0, 0, 0, 0, 0, 0, 0, 0, 0],
           [0, 0, 0, 1, 1, 1, 1, 1, 1, 0, 0, 0],
           [0, 0, 0, 1, 1, 1, 1, 1, 1, 0, 0, 0],
           [0, 0, 0, 1, 1, 1, 1, 1, 1, 0, 0, 0],
           [0, 0, 0, 1, 1, 1, 1, 1, 1, 0, 0, 0],
           [0, 0, 0, 1, 1, 1, 1, 1, 1, 0, 0, 0],
           [0, 0, 0, 1, 1, 1, 1, 1, 1, 0, 0, 0],
           [0, 0, 0, 0, 0, 0, 0, 0, 0, 0, 0, 0],
           [0, 0, 0, 0, 0, 0, 0, 0, 0, 0, 0, 0],
           [0, 0, 0, 0, 0, 0, 0, 0, 0, 0, 0, 0]])
    >>> corner_peaks(corner_fast(square, 9), min_distance=1)
    array([[3, 3],
           [3, 8],
           [8, 3],
           [8, 8]])

    """
    image = _prepare_grayscale_input_2D(image)

    image = np.ascontiguousarray(image)
    response = _corner_fast(image, n, threshold)
    return response


def corner_subpix(image, corners, window_size=11, alpha=0.99):
    """Determine subpixel position of corners.

    A statistical test decides whether the corner is defined as the
    intersection of two edges or a single peak. Depending on the classification
    result, the subpixel corner location is determined based on the local
    covariance of the grey-values. If the significance level for either
    statistical test is not sufficient, the corner cannot be classified, and
    the output subpixel position is set to NaN.

    Parameters
    ----------
    image : ndarray
        Input image.
    corners : (N, 2) ndarray
        Corner coordinates `(row, col)`.
    window_size : int, optional
        Search window size for subpixel estimation.
    alpha : float, optional
        Significance level for corner classification.

    Returns
    -------
    positions : (N, 2) ndarray
        Subpixel corner positions. NaN for "not classified" corners.

    References
    ----------
    .. [1] Förstner, W., & Gülch, E. (1987, June). A fast operator for detection and
           precise location of distinct points, corners and centres of circular
           features. In Proc. ISPRS intercommission conference on fast processing of
           photogrammetric data (pp. 281-305).
           https://cseweb.ucsd.edu/classes/sp02/cse252/foerstner/foerstner.pdf
    .. [2] https://en.wikipedia.org/wiki/Corner_detection

    Examples
    --------
    >>> from skimage.feature import corner_harris, corner_peaks, corner_subpix
    >>> img = np.zeros((10, 10))
    >>> img[:5, :5] = 1
    >>> img[5:, 5:] = 1
    >>> img.astype(int)
    array([[1, 1, 1, 1, 1, 0, 0, 0, 0, 0],
           [1, 1, 1, 1, 1, 0, 0, 0, 0, 0],
           [1, 1, 1, 1, 1, 0, 0, 0, 0, 0],
           [1, 1, 1, 1, 1, 0, 0, 0, 0, 0],
           [1, 1, 1, 1, 1, 0, 0, 0, 0, 0],
           [0, 0, 0, 0, 0, 1, 1, 1, 1, 1],
           [0, 0, 0, 0, 0, 1, 1, 1, 1, 1],
           [0, 0, 0, 0, 0, 1, 1, 1, 1, 1],
           [0, 0, 0, 0, 0, 1, 1, 1, 1, 1],
           [0, 0, 0, 0, 0, 1, 1, 1, 1, 1]])
    >>> coords = corner_peaks(corner_harris(img), min_distance=2)
    >>> coords_subpix = corner_subpix(img, coords, window_size=7)
    >>> coords_subpix
    array([[ 4.5,  4.5]])

    """

    # window extent in one direction
    wext = (window_size - 1) // 2

    image = np.pad(image, pad_width=wext, mode='constant', constant_values=0)

    # add pad width, make sure to not modify the input values in-place
    corners = safe_as_int(corners + wext)

    # normal equation arrays
    N_dot = np.zeros((2, 2), dtype=np.double)
    N_edge = np.zeros((2, 2), dtype=np.double)
    b_dot = np.zeros((2, ), dtype=np.double)
    b_edge = np.zeros((2, ), dtype=np.double)

    # critical statistical test values
    redundancy = window_size ** 2 - 2
    t_crit_dot = stats.f.isf(1 - alpha, redundancy, redundancy)
    t_crit_edge = stats.f.isf(alpha, redundancy, redundancy)

    # coordinates of pixels within window
    y, x = np.mgrid[- wext:wext + 1, - wext:wext + 1]

    corners_subpix = np.zeros_like(corners, dtype=np.double)

    for i, (y0, x0) in enumerate(corners):

        # crop window around corner + border for sobel operator
        miny = y0 - wext - 1
        maxy = y0 + wext + 2
        minx = x0 - wext - 1
        maxx = x0 + wext + 2
        window = image[miny:maxy, minx:maxx]

        winx, winy = _compute_derivatives(window, mode='constant', cval=0)

        # compute gradient suares and remove border
        winx_winx = (winx * winx)[1:-1, 1:-1]
        winx_winy = (winx * winy)[1:-1, 1:-1]
        winy_winy = (winy * winy)[1:-1, 1:-1]

        # sum of squared differences (mean instead of gaussian filter)
        Axx = np.sum(winx_winx)
        Axy = np.sum(winx_winy)
        Ayy = np.sum(winy_winy)

        # sum of squared differences weighted with coordinates
        # (mean instead of gaussian filter)
        bxx_x = np.sum(winx_winx * x)
        bxx_y = np.sum(winx_winx * y)
        bxy_x = np.sum(winx_winy * x)
        bxy_y = np.sum(winx_winy * y)
        byy_x = np.sum(winy_winy * x)
        byy_y = np.sum(winy_winy * y)

        # normal equations for subpixel position
        N_dot[0, 0] = Axx
        N_dot[0, 1] = N_dot[1, 0] = - Axy
        N_dot[1, 1] = Ayy

        N_edge[0, 0] = Ayy
        N_edge[0, 1] = N_edge[1, 0] = Axy
        N_edge[1, 1] = Axx

        b_dot[:] = bxx_y - bxy_x, byy_x - bxy_y
        b_edge[:] = byy_y + bxy_x, bxx_x + bxy_y

        # estimated positions
        try:
            est_dot = np.linalg.solve(N_dot, b_dot)
            est_edge = np.linalg.solve(N_edge, b_edge)
        except np.linalg.LinAlgError:
            # if image is constant the system is singular
            corners_subpix[i, :] = np.nan, np.nan
            continue

        # residuals
        ry_dot = y - est_dot[0]
        rx_dot = x - est_dot[1]
        ry_edge = y - est_edge[0]
        rx_edge = x - est_edge[1]
        # squared residuals
        rxx_dot = rx_dot * rx_dot
        rxy_dot = rx_dot * ry_dot
        ryy_dot = ry_dot * ry_dot
        rxx_edge = rx_edge * rx_edge
        rxy_edge = rx_edge * ry_edge
        ryy_edge = ry_edge * ry_edge

        # determine corner class (dot or edge)
        # variance for different models
        var_dot = np.sum(winx_winx * ryy_dot - 2 * winx_winy * rxy_dot
                         + winy_winy * rxx_dot)
        var_edge = np.sum(winy_winy * ryy_edge + 2 * winx_winy * rxy_edge
                          + winx_winx * rxx_edge)

        # test value (F-distributed)
        if var_dot < np.spacing(1) and var_edge < np.spacing(1):
            t = np.nan
        elif var_dot == 0:
            t = np.inf
        else:
            t = var_edge / var_dot

        # 1 for edge, -1 for dot, 0 for "not classified"
        corner_class = int(t < t_crit_edge) - int(t > t_crit_dot)

        if corner_class == -1:
            corners_subpix[i, :] = y0 + est_dot[0], x0 + est_dot[1]
        elif corner_class == 0:
            corners_subpix[i, :] = np.nan, np.nan
        elif corner_class == 1:
            corners_subpix[i, :] = y0 + est_edge[0], x0 + est_edge[1]

    # subtract pad width
    corners_subpix -= wext

    return corners_subpix


def corner_peaks(image, min_distance=1, threshold_abs=None, threshold_rel=None,
                 exclude_border=True, indices=True, num_peaks=np.inf,
<<<<<<< HEAD
                 footprint=None, labels=None, num_peaks_per_label=np.inf):
=======
                 footprint=None, labels=None, *, num_peaks_per_label=np.inf):
>>>>>>> 01844edc
    """Find corners in corner measure response image.

    This differs from `skimage.feature.peak_local_max` in that it suppresses
    multiple connected peaks with the same accumulator value.

    Parameters
    ----------
    * : *
        See :py:meth:`skimage.feature.peak_local_max`.

    See also
    --------
    skimage.feature.peak_local_max

    Examples
    --------
    >>> from skimage.feature import peak_local_max
    >>> response = np.zeros((5, 5))
    >>> response[2:4, 2:4] = 1
    >>> response
    array([[ 0.,  0.,  0.,  0.,  0.],
           [ 0.,  0.,  0.,  0.,  0.],
           [ 0.,  0.,  1.,  1.,  0.],
           [ 0.,  0.,  1.,  1.,  0.],
           [ 0.,  0.,  0.,  0.,  0.]])
    >>> peak_local_max(response)
    array([[3, 3],
           [3, 2],
           [2, 3],
           [2, 2]])
    >>> corner_peaks(response)
    array([[2, 2]])

    """
    if threshold_rel is None:
        threshold_rel = 0.1
        warn("Until the version 0.16, threshold_rel was set to 0.1 by default."
             "Starting from version 0.16, the default value is set to None."
             "Until version 0.18, a None value corresponds to a threshold value of 0.1."
<<<<<<< HEAD
             "The default behavior will match skimage.feature.peak_local_max.",
             category=FutureWarning, stacklevel=2)
=======
             "The default behavior will match skimage.feature.peak_local_max.")
>>>>>>> 01844edc

    peaks = peak_local_max(image, min_distance=min_distance,
                           threshold_abs=threshold_abs,
                           threshold_rel=threshold_rel,
                           exclude_border=exclude_border,
                           indices=False, num_peaks=num_peaks,
                           footprint=footprint, labels=labels,
                           num_peaks_per_label=num_peaks_per_label)
    if min_distance > 0:
        coords = np.transpose(peaks.nonzero())
        for r, c in coords:
            if peaks[r, c]:
                peaks[r - min_distance:r + min_distance + 1,
                      c - min_distance:c + min_distance + 1] = False
                peaks[r, c] = True

    if indices is True:
        return np.transpose(peaks.nonzero())
    else:
        return peaks


def corner_moravec(image, window_size=1):
    """Compute Moravec corner measure response image.

    This is one of the simplest corner detectors and is comparatively fast but
    has several limitations (e.g. not rotation invariant).

    Parameters
    ----------
    image : ndarray
        Input image.
    window_size : int, optional
        Window size.

    Returns
    -------
    response : ndarray
        Moravec response image.

    References
    ----------
    .. [1] https://en.wikipedia.org/wiki/Corner_detection

    Examples
    --------
    >>> from skimage.feature import corner_moravec
    >>> square = np.zeros([7, 7])
    >>> square[3, 3] = 1
    >>> square.astype(int)
    array([[0, 0, 0, 0, 0, 0, 0],
           [0, 0, 0, 0, 0, 0, 0],
           [0, 0, 0, 0, 0, 0, 0],
           [0, 0, 0, 1, 0, 0, 0],
           [0, 0, 0, 0, 0, 0, 0],
           [0, 0, 0, 0, 0, 0, 0],
           [0, 0, 0, 0, 0, 0, 0]])
    >>> corner_moravec(square).astype(int)
    array([[0, 0, 0, 0, 0, 0, 0],
           [0, 0, 0, 0, 0, 0, 0],
           [0, 0, 1, 1, 1, 0, 0],
           [0, 0, 1, 2, 1, 0, 0],
           [0, 0, 1, 1, 1, 0, 0],
           [0, 0, 0, 0, 0, 0, 0],
           [0, 0, 0, 0, 0, 0, 0]])
    """
    return _corner_moravec(image, window_size)


def corner_orientations(image, corners, mask):
    """Compute the orientation of corners.

    The orientation of corners is computed using the first order central moment
    i.e. the center of mass approach. The corner orientation is the angle of
    the vector from the corner coordinate to the intensity centroid in the
    local neighborhood around the corner calculated using first order central
    moment.

    Parameters
    ----------
    image : 2D array
        Input grayscale image.
    corners : (N, 2) array
        Corner coordinates as ``(row, col)``.
    mask : 2D array
        Mask defining the local neighborhood of the corner used for the
        calculation of the central moment.

    Returns
    -------
    orientations : (N, 1) array
        Orientations of corners in the range [-pi, pi].

    References
    ----------
    .. [1] Ethan Rublee, Vincent Rabaud, Kurt Konolige and Gary Bradski
          "ORB : An efficient alternative to SIFT and SURF"
          http://www.vision.cs.chubu.ac.jp/CV-R/pdf/Rublee_iccv2011.pdf
    .. [2] Paul L. Rosin, "Measuring Corner Properties"
          http://users.cs.cf.ac.uk/Paul.Rosin/corner2.pdf

    Examples
    --------
    >>> from skimage.morphology import octagon
    >>> from skimage.feature import (corner_fast, corner_peaks,
    ...                              corner_orientations)
    >>> square = np.zeros((12, 12))
    >>> square[3:9, 3:9] = 1
    >>> square.astype(int)
    array([[0, 0, 0, 0, 0, 0, 0, 0, 0, 0, 0, 0],
           [0, 0, 0, 0, 0, 0, 0, 0, 0, 0, 0, 0],
           [0, 0, 0, 0, 0, 0, 0, 0, 0, 0, 0, 0],
           [0, 0, 0, 1, 1, 1, 1, 1, 1, 0, 0, 0],
           [0, 0, 0, 1, 1, 1, 1, 1, 1, 0, 0, 0],
           [0, 0, 0, 1, 1, 1, 1, 1, 1, 0, 0, 0],
           [0, 0, 0, 1, 1, 1, 1, 1, 1, 0, 0, 0],
           [0, 0, 0, 1, 1, 1, 1, 1, 1, 0, 0, 0],
           [0, 0, 0, 1, 1, 1, 1, 1, 1, 0, 0, 0],
           [0, 0, 0, 0, 0, 0, 0, 0, 0, 0, 0, 0],
           [0, 0, 0, 0, 0, 0, 0, 0, 0, 0, 0, 0],
           [0, 0, 0, 0, 0, 0, 0, 0, 0, 0, 0, 0]])
    >>> corners = corner_peaks(corner_fast(square, 9), min_distance=1)
    >>> corners
    array([[3, 3],
           [3, 8],
           [8, 3],
           [8, 8]])
    >>> orientations = corner_orientations(square, corners, octagon(3, 2))
    >>> np.rad2deg(orientations)
    array([  45.,  135.,  -45., -135.])

    """
    return _corner_orientations(image, corners, mask)<|MERGE_RESOLUTION|>--- conflicted
+++ resolved
@@ -915,11 +915,7 @@
 
 def corner_peaks(image, min_distance=1, threshold_abs=None, threshold_rel=None,
                  exclude_border=True, indices=True, num_peaks=np.inf,
-<<<<<<< HEAD
-                 footprint=None, labels=None, num_peaks_per_label=np.inf):
-=======
                  footprint=None, labels=None, *, num_peaks_per_label=np.inf):
->>>>>>> 01844edc
     """Find corners in corner measure response image.
 
     This differs from `skimage.feature.peak_local_max` in that it suppresses
@@ -959,12 +955,8 @@
         warn("Until the version 0.16, threshold_rel was set to 0.1 by default."
              "Starting from version 0.16, the default value is set to None."
              "Until version 0.18, a None value corresponds to a threshold value of 0.1."
-<<<<<<< HEAD
              "The default behavior will match skimage.feature.peak_local_max.",
              category=FutureWarning, stacklevel=2)
-=======
-             "The default behavior will match skimage.feature.peak_local_max.")
->>>>>>> 01844edc
 
     peaks = peak_local_max(image, min_distance=min_distance,
                            threshold_abs=threshold_abs,
